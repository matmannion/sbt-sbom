--- conflicted
+++ resolved
@@ -1,21 +1,13 @@
 ThisBuild / organization := "io.github.siculo"
-<<<<<<< HEAD
-ThisBuild / organizationName := "SBT BOM"
+ThisBuild / organizationName := "Siculo"
+ThisBuild / organizationHomepage := Some(url("https://github.com/siculo"))
 ThisBuild / version := "0.3.0"
 ThisBuild / scalaVersion := "2.12.8"
 ThisBuild / homepage := Project.homepage
 ThisBuild / developers := Project.developers
 ThisBuild / licenses := Project.licenses
 ThisBuild / scmInfo := Project.scmInfo
-=======
-ThisBuild / version := "0.3.0-SNAPSHOT"
-ThisBuild / scalaVersion := "2.12.8"
-ThisBuild / organizationName := "Siculo"
-ThisBuild / organizationHomepage := Some(url("https://github.com/siculo"))
-ThisBuild / description := "SBT plugin to generate CycloneDx SBOM files"
-ThisBuild / licenses := List("MIT License" -> new URL("https://opensource.org/licenses/MIT"))
-ThisBuild / homepage := Some(url("https://github.com/example/project"))
->>>>>>> 779e7fb1
+ThisBuild / description := Project.description
 
 lazy val root = (project in file("."))
   .enablePlugins(ScriptedPlugin)
